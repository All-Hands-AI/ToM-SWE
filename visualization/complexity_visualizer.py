--- conflicted
+++ resolved
@@ -4,13 +4,8 @@
 import logging
 from typing import Any, Dict, List
 
+import matplotlib.dates as mdates
 import matplotlib.pyplot as plt
-<<<<<<< HEAD
-=======
-import matplotlib.dates as mdates
-import numpy as np
-import datetime
->>>>>>> 01fc1596
 
 logger = logging.getLogger(__name__)
 
@@ -49,11 +44,7 @@
 
     # Create the plot
     plt.figure(figsize=(10, 6))
-<<<<<<< HEAD
-    plt.plot(timestamps, complexity_values, "b-", marker="o")
-=======
-    plt.plot(mdates.date2num(timestamps), complexity_values, 'b-', marker='o')
->>>>>>> 01fc1596
+    plt.plot(mdates.date2num(timestamps), complexity_values, "b-", marker="o")
     plt.title("Code Complexity Over Time")
     plt.xlabel("Time")
     plt.ylabel("Cyclomatic Complexity")
